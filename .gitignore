--- conflicted
+++ resolved
@@ -1,6 +1,5 @@
 node_modules
 dist
-<<<<<<< HEAD
 
 # Gatsby files
 .cache/
@@ -60,9 +59,4 @@
 
 # Python
 __pycache__/
-*.py[cod]
-=======
-.autositefix-cache
-.vscode
-.DS_Store
->>>>>>> 0bd66de2
+*.py[cod]