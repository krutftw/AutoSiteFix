--- conflicted
+++ resolved
@@ -14,21 +14,12 @@
 
 export default defineConfig({
   resolve: {
-<<<<<<< HEAD
-    alias: [
-      {
-        find: /^@autositefix\/(.*)$/,
-        replacement: `${packagesDir}/$1/src`
-      }
-    ]
-=======
     alias: {
       '@autositefix/auditor': resolvePackage('auditor'),
       '@autositefix/report': resolvePackage('report'),
       '@autositefix/git': resolvePackage('git'),
       '@autositefix/fixer': resolvePackage('fixer')
     }
->>>>>>> e47e4873
   },
   test: {
     globals: true,
