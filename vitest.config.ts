--- conflicted
+++ resolved
@@ -12,21 +12,12 @@
 
 export default defineConfig({
   resolve: {
-<<<<<<< HEAD
-    alias: [
-      {
-        find: /^@autositefix\/(.*)$/,
-        replacement: `${packagesDir}/$1/src`
-      }
-    ]
-=======
     alias: {
       '@autositefix/auditor': resolvePackage('auditor'),
       '@autositefix/report': resolvePackage('report'),
       '@autositefix/git': resolvePackage('git'),
       '@autositefix/fixer': resolvePackage('fixer')
     }
->>>>>>> b2c137d0
   },
   test: {
     globals: true,
