--- conflicted
+++ resolved
@@ -1,10 +1,3 @@
-<<<<<<< HEAD
-import { createRequire } from 'node:module';
-
-import { defineConfig } from 'vitest/config';
-
-const require = createRequire(import.meta.url);
-=======
 import path from 'node:path';
 import { fileURLToPath } from 'node:url';
 
@@ -13,7 +6,6 @@
 const rootDir = path.dirname(fileURLToPath(import.meta.url));
 const resolvePackage = (pkg: string) =>
   path.resolve(rootDir, 'packages', pkg, 'src', 'index.ts');
->>>>>>> b2c137d0
 
 export default defineConfig({
   resolve: {
