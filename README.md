--- conflicted
+++ resolved
@@ -1,18 +1,5 @@
 # AutoSiteFix
 
-<<<<<<< HEAD
-AI-powered website optimizer that audits, fixes, and auto-commits real code improvements for performance, SEO, and accessibility.
-
-## Usage
-
-Install the project in editable mode or run the module directly. The CLI currently supports generating a WordPress plugin stub that AutoSiteFix can populate with fixes in the future.
-
-```bash
-python -m autositefix.cli --wordpress --output /path/to/site
-```
-
-This command creates the directory `wp-content/plugins/autositefix-fixes/` inside the provided output directory and emits a starter plugin file that hooks into `wp_head` and `the_content`.
-=======
 [![CI](https://github.com/krutftw/AutoSiteFix/actions/workflows/ci.yml/badge.svg)](https://github.com/krutftw/AutoSiteFix/actions/workflows/ci.yml)
 [![License: MIT](https://img.shields.io/badge/License-MIT-yellow.svg)](./LICENSE)
 
@@ -123,5 +110,4 @@
 
 ## License
 
-AutoSiteFix is released under the [MIT License](./LICENSE).
->>>>>>> 060f41ac
+AutoSiteFix is released under the [MIT License](./LICENSE).