--- conflicted
+++ resolved
@@ -2,14 +2,8 @@
 import path from 'node:path';
 import process from 'node:process';
 
-<<<<<<< HEAD
-import { persistAuditArtifacts, runAudit } from '@autositefix/auditor';
-import type { AuditProgressEvent } from '@autositefix/auditor';
-import { applyFixes, FixCategory, FixExecutionResult, generateWordPressPlugin } from '@autositefix/fixer';
-=======
 import { runAudit } from '@autositefix/auditor';
 import type { FixExecutionResult } from '@autositefix/fixer';
->>>>>>> cdfa1b2a
 import { finalizePullRequest, prepareRepository } from '@autositefix/git';
 import { summarize } from '@autositefix/report';
 import yargs from 'yargs';
@@ -30,26 +24,6 @@
     pages: args.pages
   });
 
-<<<<<<< HEAD
-  const summary = summarize(audit.pages);
-  const locations = await persistAuditArtifacts(audit, {
-    title: `AutoSiteFix report for ${args.url}`
-  });
-  renderSummary(summary, locations.html ?? locations.json);
-
-  let fixResult: FixExecutionResult | undefined;
-
-  if (args.wordpress) {
-    fixResult = await generateWordPressPlugin({
-      siteUrl: args.url,
-      dryRun: args.dryRun
-    });
-  } else if (args.fix.length > 0) {
-    fixResult = await applyFixes({
-      siteUrl: args.url,
-      categories: args.fix,
-      dryRun: args.dryRun
-=======
   const locations = await writeReport(auditResult);
   const reportDir = path.dirname(locations.html);
   console.log(`Report generated at ${reportDir}`);
@@ -69,7 +43,6 @@
       audit: auditResult,
       summary,
       title: 'AutoSiteFix report'
->>>>>>> cdfa1b2a
     });
   }
 }
@@ -110,62 +83,6 @@
   };
 }
 
-<<<<<<< HEAD
-function handleProgress(event: AuditProgressEvent): void {
-  switch (event.type) {
-    case 'discover-start':
-      console.log(colors.cyan(`Discovering pages starting from ${event.url}...`));
-      break;
-    case 'discover-complete':
-      console.log(colors.cyan(`Discovered ${event.urls.length} page(s) to audit.`));
-      break;
-    case 'page-start':
-      console.log(colors.gray(`Auditing ${event.url}...`));
-      break;
-    case 'page-complete':
-      console.log(colors.green(`Completed ${event.url}`));
-      break;
-    case 'error':
-      console.error(colors.red(`Failed to audit ${event.url}: ${event.error.message}`));
-      break;
-    default:
-      break;
-  }
-}
-
-function renderSummary(summary: ReturnType<typeof summarize>, reportPath: string): void {
-  console.log('\n' + colors.bold('Audit summary'));
-  console.log('='.repeat(40));
-  console.log(`Pages audited: ${summary.totalPages}`);
-  console.log(`Pages with violations: ${summary.pagesWithViolations}`);
-  console.log(`Total axe violations: ${summary.totalViolations}`);
-  console.log(`Average violations per page: ${summary.averageViolations.toFixed(2)}`);
-  console.log(colors.gray(`Detailed report saved to ${reportPath}`));
-}
-
-async function promptYesNo(question: string): Promise<boolean> {
-  if (!process.stdin.isTTY) {
-    return false;
-  }
-
-  const rl = readline.createInterface({ input, output });
-  const answer = await rl.question(`${question} `);
-  await rl.close();
-  return /^y(es)?$/i.test(answer.trim());
-}
-
-function logDryRunNotice(dryRun: boolean, fixes?: FixExecutionResult): void {
-  if (dryRun) {
-    console.log(colors.yellow('Dry run enabled: no files were modified.'));
-  }
-
-  if (fixes) {
-    console.log(colors.gray(`Identified ${fixes.filesChanged} file(s) for updates.`));
-  }
-}
-
-=======
->>>>>>> cdfa1b2a
 if (require.main === module) {
   runCli().catch((error) => {
     console.error(error);
